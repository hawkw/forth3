--- conflicted
+++ resolved
@@ -289,21 +289,8 @@
         assert_eq!(&context.contents, &[6, 5, 0, 1, 2, 3, 4, 5, 6, 7, 8, 9]);
     }
 
-<<<<<<< HEAD
     #[test]
     fn it_still_works_when_deepcopied() {
-        // TODO(eliza): this could also be used in other tests..
-        fn test_lines(name: &str, forth: &mut Forth<TestContext>, lines: &[(&str, &str)]) {
-            for (line, out) in lines {
-                println!("{name}: {line}");
-                forth.input.fill(line).unwrap();
-                forth.process_line().unwrap();
-                print!("{name} => {}", forth.output.as_str());
-                assert_eq!(forth.output.as_str(), *out);
-                forth.output.clear();
-            }
-        }
-
         let mut lbforth1 = LBForth::from_params(
             LBForthParams::default(),
             TestContext::default(),
@@ -319,33 +306,11 @@
         // create a new forth VM, and deep copy the first VM's dictionary into
         // the second.
         let mut lbforth2 = LBForth::from_params(
-=======
-    fn test_lines(name: &str, forth: &mut Forth<TestContext>, lines: &[(&str, &str)]) {
-        let pad = if name.is_empty() {
-            ""
-        } else {
-            ": "
-        };
-        for (line, out) in lines {
-            println!("{name}{pad}{line}");
-            forth.input.fill(line).unwrap();
-            forth.process_line().unwrap();
-            print!("{name}{pad}=> {}", forth.output.as_str());
-            assert_eq!(forth.output.as_str(), *out);
-            forth.output.clear();
-        }
-    }
-
-    #[test]
-    fn execute() {
-        let mut lbforth = LBForth::from_params(
->>>>>>> 36a0c124
             LBForthParams::default(),
             TestContext::default(),
             Forth::<TestContext>::FULL_BUILTINS,
         );
 
-<<<<<<< HEAD
         let forth2 = &mut lbforth2.forth;
         forth1.dict.deep_copy(&mut forth2.dict).expect("deep copy should work");
 
@@ -409,7 +374,15 @@
         assert_eq!(forth1.process_line(), Err(Error::LookupFailed));
         forth1.output.clear();
         forth1.return_stack.clear();
-=======
+    }
+
+    #[test]
+    fn execute() {
+        let mut lbforth = LBForth::from_params(
+            LBForthParams::default(),
+            TestContext::default(),
+            Forth::<TestContext>::FULL_BUILTINS,
+        );
         let forth = &mut lbforth.forth;
 
         test_lines("", forth, &[
@@ -423,7 +396,22 @@
             ("execute", "hello, world!ok.\n"),
             ("execute", "goodbye, world!ok.\n"),
         ]);
->>>>>>> 36a0c124
+    }
+      
+    fn test_lines(name: &str, forth: &mut Forth<TestContext>, lines: &[(&str, &str)]) {
+        let pad = if name.is_empty() {
+            ""
+        } else {
+            ": "
+        };
+        for (line, out) in lines {
+            println!("{name}{pad}{line}");
+            forth.input.fill(line).unwrap();
+            forth.process_line().unwrap();
+            print!("{name}{pad}=> {}", forth.output.as_str());
+            assert_eq!(forth.output.as_str(), *out);
+            forth.output.clear();
+        }
     }
 
     struct CountingFut<'forth> {
